# eBay Node API in TypeScript with Browser support

[![Build Status](https://travis-ci.com/hendt/ebay-api.svg?branch=master)](https://travis-ci.com/hendt/ebay-api)
[![codecov](https://codecov.io/gh/hendt/ebay-api/branch/master/graph/badge.svg?token=E67PSWIZFZ)](https://codecov.io/gh/hendt/ebay-api)

[![GitHub](https://img.shields.io/npm/l/ebay-api?style=flat-square)](https://github.com/hendt/ebay-api/blob/master/LICENSE)
[![npm version](https://img.shields.io/npm/v/ebay-api.svg?style=flat-square)](https://www.npmjs.com/package/ebay-api)
[![](https://data.jsdelivr.com/v1/package/npm/ebay-api/badge)](https://www.jsdelivr.com/package/npm/ebay-api)
[![npm](https://img.shields.io/npm/dt/ebay-api.svg?style=flat-square)](https://www.npmjs.com/package/ebay-api)

This eBay API implements both Traditional \(xml\) and the RESTful eBay API.
It supports `client credentials grant` and `authorization code grant` \(Auth'N'Auth, OAuth2 and IAF\).

* [API Browser Examples](https://hendt.github.io/ebay-api/)
* [API Documentation](https://hendt.gitbook.io/ebay-api/)

## eBay Docs

* [eBay API Explorer](https://developer.ebay.com/my/api_test_tool)
* [eBay API Docs](https://developer.ebay.com/docs)

## Changelog

<<<<<<< HEAD
* `v8.2.0-RC.0` is the latest release.
=======
* `v8.3.0` is the latest release.
>>>>>>> 826a5b7f
* See [here](https://github.com/hendt/ebay-api/blob/master/CHANGELOG.md) for the full changelog.

## Implementation status

### RESTful API

| API                | Implemented                                                                                                                                                                                                                                                                                                                            |
|:-------------------|:---------------------------------------------------------------------------------------------------------------------------------------------------------------------------------------------------------------------------------------------------------------------------------------------------------------------------------------|
| **Buy API**        | ✔ Browse API `v1.10.0`<br>✔  Deal API `v1.3.0`<br>✔ Feed API `v1.3.1`<br>✔ Marketing API<br>✔ Offer API<br>✔ Order API<br>✔ Marketplace Insights API                                                                                                                                                                                   |
| **Commerce API**   | ✔ Catalog API<br>✔ Charity API `v1.2.0`<br>✔ Identity API<br>✔ Notification API `v1.2.0`<br>✔ Taxonomy API `v1.0.0`<br>✔ Translation API `v1_beta.1.4`                                                                                                                                                                                 |
| **Developer API**  | ✔ Analytics API                                                                                                                                                                                                                                                                                                                        |
| **Post Order API** | ✔ Cancellation API<br>✔ Case Management API<br>✔ Inquiry API<br>✔ Return API                                                                                                                                                                                                                                                           |
| **Sell API**       | ✔ Account API `v1.9.0`<br>✔ Analytics API `v1.3.0`<br>✔ Compliance API `v1.4.1`<br>✔ Feed API<br>✔ Finance API `v1.9.0`<br>✔ Fulfillment API `v1.19.10`<br>✔ Inventory API `v1.14.0`<br>✔ Listing API<br>✔ Logistics API<br>✔ Marketing API `v1.14.0`<br>✔ Metadata API<br>✔ Negotiation API `v1.1.0`<br>✔ Recommendation API `v1.1.0` |

### Traditional API

| API                   | Implemented |
|:----------------------|:------------|
| **Finding API**       | ✔           |
| **Shopping API**      | ✔           |
| **Merchandising API** | ✔           |
| **Trading API**       | ✔           |
| **Client Alerts API** | ✔           |
| **Feedback API**      | ✔           |

## Install

```bash
npm install ebay-api 
yarn add ebay-api
```

## 🚀 Usage & Quick start

Sign up for an API key here: [Developer Account](https://developer.ebay.com/signin?tab=register).
Checkout API [examples](https://github.com/hendt/ebay-api/tree/master/examples).

### NodeJS

```javascript
import eBayApi from 'ebay-api';
// or:
// const eBayApi = require('ebay-api')

const eBay = new eBayApi({
  appId: '-- also called Client ID --',
  certId: '-- also called Client Secret --',
  sandbox: false
});

const item = await eBay.buy.browse.getItem('v1|254188828753|0');
console.log(JSON.stringify(item, null, 2));
```

#### Detailed configuration example

```javascript
import eBayApi from 'ebay-api';

const eBay = new eBayApi({
  appId: '-- also called Client ID --',
  certId: '-- also called Client Secret --',
  sandbox: false,

  siteId: eBayApi.SiteId.EBAY_US, // required for traditional APIs, see https://developer.ebay.com/DevZone/merchandising/docs/Concepts/SiteIDToGlobalID.html

  marketplaceId: eBayApi.MarketplaceId.EBAY_US, // defautl. required for RESTful APIs
  acceptLanguage: eBayApi.Locale.en_US, // defautl
  contentLanguage: eBayApi.ContentLanguage.en_US, // defautl.

  // optional parameters, should be omitted if not used
  devId: '-- devId --', // required for traditional Trading API
  ruName: '-- eBay Redirect URL name --', // 'RuName' (eBay Redirect URL name) required for authorization code grant

  authToken: '--  Auth\'n\'Auth for traditional API (used by trading) --', // can be set to use traditional API without code grant
});
```

### Browser

Check out live example: [https://hendt.github.io/ebay-api/](https://hendt.github.io/ebay-api/).
Because of the eBay CORS problems a Proxy server is required to use the API in the Browser.

For testing purpose you can use `https://ebay.hendt.workers.dev/` url as proxy. You can also set up your own Proxy
server. We have added a example for cloudfront
workers: [https://github.com/hendt/ebay-api/blob/master/proxy/worker.js](https://github.com/hendt/ebay-api/blob/master/proxy/worker.js)

Or use [https://github.com/Rob--W/cors-anywhere](CORS Anywhere is a NodeJS proxy) (works very well with heroku.com).

#### ESM

```html

<script type="module">
    import eBayApi from 'https://cdn.jsdelivr.net/npm/ebay-api@latest/dist/ebay-api.min.mjs';
    // or 
    import eBayApiEsm from 'https://esm.sh/ebay-api';
</script>
```

#### UMD

```html

<script type="text/javascript" src="https://cdn.jsdelivr.net/npm/ebay-api@latest/lib/ebay-api.min.js"></script>
<script>
    const eBay = new eBayApi({
        appId: 'appId',
        certId: 'certId',
        sandbox: false
    });

    // eBay.req.instance is AxiosInstance per default
    eBay.req.instance.interceptors.request.use((request) => {
        // Add Proxy
        request.url = 'https://ebay.hendt.workers.dev/' + request.url;
        return request;
    });

    eBay.buy.browse.getItem('v1|254188828753|0').then(item => {
        console.log(JSON.stringify(item, null, 2));
    }).catch(e => {
        console.error(e);
    });
</script>
```

## 🔧 eBayApi Config

The first (required) parameter in eBayApi instance takes an object with following properties:

| Name                              | Occurrence                                                                           | Description                                                                                                                                                                                                                                                                                                    |
|:----------------------------------|:-------------------------------------------------------------------------------------|:---------------------------------------------------------------------------------------------------------------------------------------------------------------------------------------------------------------------------------------------------------------------------------------------------------------|
| appId                             | Required                                                                             | App ID \(Client ID\) from  [Application Keys](https://developer.ebay.com/my/keys).                                                                                                                                                                                                                             |
| certId                            | Required                                                                             | Cert ID \(Client Secret\) from  [Application Keys](https://developer.ebay.com/my/keys).                                                                                                                                                                                                                        |
| devId                             | Conditionally                                                                        | The Dev Id from [Application Keys](https://developer.ebay.com/my/keys).                                                                                                                                                                                                                                        |
| sandbox                           | Required<br><pre>Default: `false`</pre>                                              | If true, the [Sandbox Environment](https://developer.ebay.com/tools/sandbox) will be used.                                                                                                                                                                                                                     |
| ruName                            | Conditionally                                                                        | The redirect\_url value. [More info](https://developer.ebay.com/api-docs/static/oauth-redirect-uri.html).                                                                                                                                                                                                      |
| autoRefreshToken                  | Required<pre>Default: `true`</pre>                                                   | Auto refresh the token if it's expired.                                                                                                                                                                                                                                                                        |
| siteId<br><i>Traditional</i>      | Required<br><pre>Default: `SiteId.EBAY_US`</pre>                                     | eBay site to which you want to send the request (Trading API, Shopping API).                                                                                                                                                                                                                                   |
| authToken<br><i>Traditional</i>   | Optional                                                                             | The Auth'N'Auth token. The traditional authentication and authorization technology used by the eBay APIs.                                                                                                                                                                                                      |
| marketplaceId<br><i>RESTful</i>   | Required<br><pre>Default: `MarketplaceId.EBAY_US`</pre>                              | [Docs](https://developer.ebay.com/api-docs/static/rest-request-components.html#marketpl) REST HTTP Header. X-EBAY-C-MARKETPLACE-ID identifies the user's business context and is specified using a marketplace ID value. Note that this header does not indicate a language preference or consumer location.   |
| scope<br><i>RESTful</i>           | Conditionally<bre><pre>Default:<br>`['https://api.ebay.com/oauth/api_scope']` </pre> | The scopes assigned to your application allow access to different API resources and functionality.                                                                                                                                                                                                             |
| endUserCtx<br><i>RESTful</i>      | Conditionally recommended<br><i>RESTful</i>                                          | [Docs](https://developer.ebay.com/api-docs/static/rest-request-components.html#headers) X-EBAY\_C\_ENDUSERCTX provides various types of information associated with the request.                                                                                                                               |
| contentLanguage<br><i>RESTful</i> | Conditionally required<br><pre>Default: `ContentLanguage.en_US`</pre>                | [Docs](https://developer.ebay.com/api-docs/static/rest-request-components.html#headers)Content-Language indicates the locale preferred by the client for the response.                                                                                                                                         |
| acceptLanguage<br><i>RESTful</i>  | Optional<pre>Default: `Locale.en_US`</pre>                                           | [Docs](https://developer.ebay.com/api-docs/static/rest-request-components.html#headers) Accept-Language indicates the natural language the client prefers for the response. This specifies the language the client wants to use when the field values provided in the request body are displayed to consumers. |

## Load config from environment

Use `eBayApi.fromEnv()` to load data from environment variables.

| Name          | Value                               |
|:--------------|:------------------------------------|
| appId         | process.env.EBAY_APP_ID             |
| certId        | process.env.EBAY_CERT_ID            |
| devId         | process.env.EBAY_DEV_ID             |
| authToken     | process.env.EBAY_AUTH_TOKEN         |
| siteId        | process.env.EBAY_SITE_ID            |
| marketplaceId | process.env.EBAY_MARKETPLACE_ID     |
| ruName        | process.env.EBAY_RU_NAME            |
| sandbox       | process.env.EBAY_SANDBOX === 'true' |

## 🐞 Debug

To see node debug logs use `DEBUG=ebay:*` environment variable.

## 🔑 Access token types

See the full Documentation [here](https://developer.ebay.com/api-docs/static/oauth-token-types.html).

*Client credentials grant flow* mints a new Application access token.
*Authorization code grant flow* mints a new User access token.

### User access token (authorization code grant flow)

👉 Recommended for all API Calls.

> You must employ a User token to call any interface that accesses or modifies data that is owned by the user (such as
> user information and account data).
> To get a User token, the users of your app must grant your application the permissions it needs to act upon their
> behalf. This process is called user consent. With the user consent flow, each User token contains the set of scopes
> for
> which the user has granted their
> permission [(eBay Token Types)](https://developer.ebay.com/api-docs/static/oauth-token-types.html).

### Application access token (client credentials grant flow)

👉 Recommended for API calls that will only request application data (`GET` method, and it's also restricted).

> Application tokens are general-use tokens that give access to interfaces that return application data. For example,
> many GET requests require only an Application token for authorization.
[(eBay Token Types)](https://developer.ebay.com/api-docs/static/oauth-token-types.html)

If no other token is set, this token will be obtained *automatically* in the process of calling an RESTful API.

### Auth'N'Auth

👉 The "old" way. Only works with Traditional API.
Checkout the [Auth'N'Auth example](https://github.com/hendt/ebay-api/tree/master/examples/traditional/authNAuth.ts).

You can also generate the token on eBay developer page and use it directly (see Detailed configuration example).

## OAuth2: Exchanging the authorization code for a User access token

[eBay Docs](https://developer.ebay.com/api-docs/static/oauth-auth-code-grant-request.html)

```javascript
import eBayApi from 'ebay-api';

// 1. Create new eBayApi instance and set the scope.
const eBay = eBayApi.fromEnv();

eBay.OAuth2.setScope([
  'https://api.ebay.com/oauth/api_scope',
  'https://api.ebay.com/oauth/api_scope/sell.fulfillment.readonly',
  'https://api.ebay.com/oauth/api_scope/sell.fulfillment'
]);

// 2. Generate and open Url and Grant Access
const url = eBay.OAuth2.generateAuthUrl();
console.log('Open URL', url);
```

After you granted success, eBay will redirect you to your 'Auth accepted URL' and add a query parameter `code`

### Express example

This is how it would look like if you use `express`:

```javascript
import eBayApi from 'ebay-api';

app.get('/success', async function (req, res) {
  // 3. Get the parameter code that is placed as query parameter in redirected page
  const code = req.query.code; // this is provided from eBay
  const eBay = eBayApi.fromEnv(); // or use new eBayApi()

  try {
    const token = await eBay.OAuth2.getToken(code);
    eBay.OAuth2.setCredentials(token);
    // store this token e.g. to a session
    req.session.token = token

    // 5. Start using the API
    const orders = await eBay.sell.fulfillment.getOrders()
    res.send(orders);
  } catch (e) {
    console.error(e)
    res.sendStatus(400)
  }
});
```

If token is already in session:

```js
import eBayApi from 'ebay-api';

app.get('/orders/:id', async function (req, res) {
  const id = req.params.id;
  const eBay = eBayApi.fromEnv(); // or use new eBayApi(...)
  const token = req.session.token;
  if (!token) {
    return res.sendStatus(403);
  }

  eBay.OAuth2.setCredentials(token);

  // If token get's refreshed
  eBay.OAuth2.on('refreshAuthToken', (token) => {
    req.session.token = token;
  });

  try {
    // 5. Start using the API
    const order = await eBay.sell.fulfillment.getOrder(id);
    res.send(order);
  } catch (e) {
    console.error(e)
    res.sendStatus(400)
  }
});
```

## RESTful API

### How to set the Scope

```javascript
const eBay = new eBayApi({
  // ...
  scope: ['https://api.ebay.com/oauth/api_scope']
});

// Or:
eBay.OAuth2.setScope([
  'https://api.ebay.com/oauth/api_scope',
  'https://api.ebay.com/oauth/api_scope/sell.fulfillment.readonly',
  'https://api.ebay.com/oauth/api_scope/sell.fulfillment'
]);
```

### Use apix.ebay.com or apiz.ebay.com (beta) endpoints

For some APIs, eBay use a `apix`/`apiz` subdomain. To use these subdomains you can use `.apix`/`.apiz` before the api
call like this:

```javascript
  eBay.buy.browse.apix.getItem() // now it will use https://apix.ebay.com
eBay.buy.browse.apiz.getItem() // now it will use https://apiz.ebay.com
```

In any case eBay adds a new subdomain, it's also possible to configure whatever you want:

```javascript
  eBay.buy.browse.api({subdomain: 'apiy'}).getItem() // now it will use https://apiy.ebay.com
```

### Change RESTful API call config

```javascript
  eBay.buy.browse.api({
  returnResponse: true, // return the response instead of data
}).getItem();
```   

### How to refresh the token

If `autoRefreshToken` is set to true (default value) the token will be automatically refreshed when eBay response
with `invalid access token` error.

Use Event Emitter to get the token when it gets successfully refreshed.

```javascript
eBay.OAuth2.on('refreshAuthToken', (token) => {
  console.log(token)
  // Store this token in DB
});

// for client token
eBay.OAuth2.on('refreshClientToken', (token) => {
  console.log(token)
  // Store this token in DB
});
```

To manuel refresh the auth token use `eBay.OAuth2.refreshAuthToken()` and for the client
token `eBay.OAuth2.refreshClientToken()`.
Keep in mind that you need the 'refresh_token' value set.

```javascript
const token = await eBay.OAuth2.refreshToken();
// will refresh Auth Token if set, otherwise the client token if set.
```

## Additional request headers

Sometimes you want to add additional headers to the request like a GLOBAL-ID `X-EBAY-SOA-GLOBAL-ID`.
You have multiple options to do this.

### RESTful API headers

```javascript
  const eBay = new eBayApi();

eBay.buy.browse.api({
  headers: {
    'X-EBAY-SOA-GLOBAL-ID': 'EBAY-DE'
  }
}).getItem('v1|382282567190|651094235351').then((item) => {
  console.log(item)
})
```

### Traditional API headers

You can pass headers directly in the method call in the second parameter:

```javascript
eBay.trading.AddFixedPriceItem({
  Item: {
    Title: 'title',
    Description: {
      __cdata: '<div>test</div>'
    }
  }
}, {
  headers: {
    'X-EBAY-SOA-GLOBAL-ID': 'EBAY-DE'
  }
})
```

### Low level: use the Axios interceptor to manipulate the request

```javascript
import eBayApi from 'ebay-api';

const eBay = new eBayApi(/* {  your config here } */);

eBay.req.instance.interceptors.request.use((request) => {
  // Add Header
  request.headers['X-EBAY-SOA-GLOBAL-ID'] = 'EBAY-DE';
  return request;
})
```

### Handle JSON GZIP response e.g fetchItemAspects

You need a decompress library installed like `zlib`.

```bash 
npm install zlib # or yarn add zlib
```

```javascript
import eBayApi from 'ebay-api';
import zlib from 'zlib';

const toString = (data) => new Promise((resolve) => {
  zlib.gunzip(data, (err, output) => {
    if (err) throw err;
    resolve(output.toString());
  });
});

const eBay = new eBayApi(/* {  your config here } */);

try {
  const data = await eBay.commerce.taxonomy.fetchItemAspects(/* categoryTreeId */);
  const result = await toString(data);

  console.log(result)
} catch (e) {
  console.error(e);
}
```

## Controlling Traditional XML request and response

The second parameter in the traditional API has the following options:

```typescript
export type Options = {
  raw?: boolean // return raw XML
  parseOptions?: object // https://github.com/NaturalIntelligence/fast-xml-parser
  useIaf?: boolean // use IAF in header instead of Bearer
  headers?: Headers // additional Headers (key, value)
  hook?: (xml) => BodyHeaders // hook into the request to modify the body and headers
};
```

[Fast XML](https://github.com/NaturalIntelligence/fast-xml-parser) is used to parse the XML. You can pass the parse
option to `parseOptions` parameter.

## Examples

### Trading - AddFixedPriceItem \(CDATA\)

You can submit your description using CDATA if you want to use HTML or XML.

```javascript
eBay.trading.AddFixedPriceItem({
  Item: {
    Title: 'title',
    Description: {
      __cdata: '<div>test</div>'
    }
  }
})
```

### Trading - ReviseFixedPriceItem (Update the price of an item)

```javascript
eBay.trading.ReviseFixedPriceItem({
  Item: {
    ItemID: 'itemId',
    StartPrice: 'startPrice'
  }
})
```

### Buy - getItem

```javascript
eBay.buy.browse.getItem('v1|382282567190|651094235351').then(a => {
  console.log(a);
}).catch(e => {
  console.log(e)
});
```

### Post-Order - getReturn

```javascript
eBay.postOrder.return.getReturn('5132021997').then(a => {
  console.log(a);
}).catch(e => {
  console.log(e)
});
```

### Finding - findItemsByProduct \(use XML attributes and value\)

```javascript
eBay.finding.findItemsByProduct({
  productId: {
    '@_type': 'ReferenceID',
    '#value': '53039031'
  }
})

// will produce:
// <productId type="ReferenceID">53039031</productId>
```

### Finding - findItemsIneBayStores

```javascript
eBay.finding.findItemsIneBayStores({
  storeName: 'HENDT'
}, {raw: true}).then(result => {
  // Return raw XML
  console.log(result);
});
```

### Finding - findItemsAdvanced \(findItemsByKeywords\)

```javascript
eBay.finding.findItemsAdvanced({
  itemFilter: [{
    name: 'Seller',
    value: 'hendt_de'
  }],
  keywords: 'katze'
}).then(result => {
  console.log(result);
});
```

### Trading - GetMyeBaySelling

```javascript
eBay.trading.GetMyeBaySelling({
  SoldList: {
    Include: true,
    Pagination: {
      EntriesPerPage: 20,
      PageNumber: 1
    }
  }
}).then(data => {
  console.log(data.results)
});
```

## FAQ

1. Do I need the [eBay OAuth Client](https://www.npmjs.com/package/ebay-oauth-nodejs-client) dependency?

No. This library has already all authentication implemented and support also auto refreshing token.

2. What does IAF mean?

IAF stands for IDENTITY ASSERTION FRAMEWORK.
The traditional API supports IAF. That means you can use the OAuth2 token with the traditional APIs.

3. Is it possible to Upload Pictures directly to EPS?

Yes. Checkout the [Browser](https://hendt.github.io/ebay-api/) example
and [Node Example here](https://github.com/hendt/ebay-api/blob/master/examples/traditional/trading.UploadSiteHostedPictures.ts).

4. itemAffiliateWebUrl is missing in eBay.buy.browse.search call
   You have to set `endUserCtx`.

## Contribution

Check [here](https://github.com/hendt/ebay-api/blob/master/CONTRIBUTING.md)

## Supported By

[hendt.de](https://hendt.de)  
[rootle.de](https://rootle.de)

## 📝 License

MIT.<|MERGE_RESOLUTION|>--- conflicted
+++ resolved
@@ -21,11 +21,7 @@
 
 ## Changelog
 
-<<<<<<< HEAD
-* `v8.2.0-RC.0` is the latest release.
-=======
 * `v8.3.0` is the latest release.
->>>>>>> 826a5b7f
 * See [here](https://github.com/hendt/ebay-api/blob/master/CHANGELOG.md) for the full changelog.
 
 ## Implementation status
